--- conflicted
+++ resolved
@@ -42,10 +42,6 @@
 #include <unordered_set>
 #include <vector>
 
-#include "absl/strings/ascii.h"
-#include "absl/strings/escaping.h"
-#include "absl/strings/str_replace.h"
-#include "absl/strings/str_split.h"
 #include "google/protobuf/compiler/code_generator.h"
 #include "google/protobuf/stubs/strutil.h"
 #include "absl/strings/ascii.h"
@@ -62,10 +58,6 @@
 #include "google/protobuf/io/zero_copy_stream_impl.h"
 #include "google/protobuf/port.h"
 #include "google/protobuf/stubs/common.h"
-<<<<<<< HEAD
-=======
-#include "google/protobuf/stubs/strutil.h"
->>>>>>> 5392dc1d
 
 // NOTE: src/google/protobuf/compiler/plugin.cc makes use of cerr for some
 // error cases, so it seems to be ok to use as a back door for errors.
@@ -524,12 +516,8 @@
 }
 
 bool IsSpecialNamePrefix(const std::string& name,
-<<<<<<< HEAD
-                         const std::string* special_names, size_t count) {
-=======
                          const std::string* special_names,
                          size_t count) {
->>>>>>> 5392dc1d
   for (size_t i = 0; i < count; ++i) {
     const size_t length = special_names[i].length();
     if (name.compare(0, length, special_names[i]) == 0) {
@@ -604,13 +592,8 @@
   // http://developer.apple.com/library/mac/#documentation/Cocoa/Conceptual/MemoryMgmt/Articles/mmRules.html
   static const std::string retained_names[] = {"new", "alloc", "copy",
                                                "mutableCopy"};
-<<<<<<< HEAD
-  return IsSpecialNamePrefix(
-      name, retained_names, sizeof(retained_names) / sizeof(retained_names[0]));
-=======
   return IsSpecialNamePrefix(name, retained_names,
                              sizeof(retained_names) / sizeof(retained_names[0]));
->>>>>>> 5392dc1d
 }
 
 bool IsInitName(const std::string& name) {
