--- conflicted
+++ resolved
@@ -4,11 +4,7 @@
 
   <groupId>com.google.protobuf</groupId>
   <artifactId>protobuf-bom</artifactId>
-<<<<<<< HEAD
-  <version>3.22.1</version>
-=======
   <version>3.22.2</version>
->>>>>>> 787fc7dd
   <packaging>pom</packaging>
 
   <name>Protocol Buffers [BOM]</name>
