// Protocol Buffers - Google's data interchange format
// Copyright 2008 Google Inc.  All rights reserved.
// https://developers.google.com/protocol-buffers/
//
// Redistribution and use in source and binary forms, with or without
// modification, are permitted provided that the following conditions are
// met:
//
//     * Redistributions of source code must retain the above copyright
// notice, this list of conditions and the following disclaimer.
//     * Redistributions in binary form must reproduce the above
// copyright notice, this list of conditions and the following disclaimer
// in the documentation and/or other materials provided with the
// distribution.
//     * Neither the name of Google Inc. nor the names of its
// contributors may be used to endorse or promote products derived from
// this software without specific prior written permission.
//
// THIS SOFTWARE IS PROVIDED BY THE COPYRIGHT HOLDERS AND CONTRIBUTORS
// "AS IS" AND ANY EXPRESS OR IMPLIED WARRANTIES, INCLUDING, BUT NOT
// LIMITED TO, THE IMPLIED WARRANTIES OF MERCHANTABILITY AND FITNESS FOR
// A PARTICULAR PURPOSE ARE DISCLAIMED. IN NO EVENT SHALL THE COPYRIGHT
// OWNER OR CONTRIBUTORS BE LIABLE FOR ANY DIRECT, INDIRECT, INCIDENTAL,
// SPECIAL, EXEMPLARY, OR CONSEQUENTIAL DAMAGES (INCLUDING, BUT NOT
// LIMITED TO, PROCUREMENT OF SUBSTITUTE GOODS OR SERVICES; LOSS OF USE,
// DATA, OR PROFITS; OR BUSINESS INTERRUPTION) HOWEVER CAUSED AND ON ANY
// THEORY OF LIABILITY, WHETHER IN CONTRACT, STRICT LIABILITY, OR TORT
// (INCLUDING NEGLIGENCE OR OTHERWISE) ARISING IN ANY WAY OUT OF THE USE
// OF THIS SOFTWARE, EVEN IF ADVISED OF THE POSSIBILITY OF SUCH DAMAGE.

#include "protobuf.h"

#include <zend_hash.h>

ZEND_DECLARE_MODULE_GLOBALS(protobuf)
static PHP_GINIT_FUNCTION(protobuf);
static PHP_GSHUTDOWN_FUNCTION(protobuf);
static PHP_RINIT_FUNCTION(protobuf);
static PHP_RSHUTDOWN_FUNCTION(protobuf);
static PHP_MINIT_FUNCTION(protobuf);
static PHP_MSHUTDOWN_FUNCTION(protobuf);

// Global map from upb {msg,enum}defs to wrapper Descriptor/EnumDescriptor
// instances.
static HashTable* upb_def_to_php_obj_map;
// Global map from message/enum's php class entry to corresponding wrapper
// Descriptor/EnumDescriptor instances.
static HashTable* ce_to_php_obj_map;
<<<<<<< HEAD
// Global map from message/enum's proto fully-qualified name to corresponding
// wrapper Descriptor/EnumDescriptor instances.
static HashTable* proto_to_php_obj_map;
=======
static HashTable* reserved_names;
>>>>>>> bd798dfc

// -----------------------------------------------------------------------------
// Global maps.
// -----------------------------------------------------------------------------

static void add_to_table(HashTable* t, const void* def, void* value) {
  uint nIndex = (ulong)def & t->nTableMask;

  zval* pDest = NULL;
  php_proto_zend_hash_index_update_mem(t, (zend_ulong)def, &value,
                                       sizeof(zval*), (void**)&pDest);
}

static void* get_from_table(const HashTable* t, const void* def) {
  void** value;
  if (php_proto_zend_hash_index_find_mem(t, (zend_ulong)def, (void**)&value) ==
      FAILURE) {
    return NULL;
  }
  return *value;
}

static bool exist_in_table(const HashTable* t, const void* def) {
  void** value;
  return (php_proto_zend_hash_index_find_mem(t, (zend_ulong)def,
                                             (void**)&value) == SUCCESS);
}

static void add_to_list(HashTable* t, void* value) {
  zval* pDest = NULL;
  php_proto_zend_hash_next_index_insert_mem(t, &value, sizeof(void*),
                                        (void**)&pDest);
}

static void add_to_strtable(HashTable* t, const char* key, int key_size,
                            void* value) {
  zval* pDest = NULL;
  php_proto_zend_hash_update_mem(t, key, key_size, &value, sizeof(void*),
                                 (void**)&pDest);
}

static void* get_from_strtable(const HashTable* t, const char* key, int key_size) {
  void** value;
  if (php_proto_zend_hash_find_mem(t, key, key_size, (void**)&value) ==
      FAILURE) {
    return NULL;
  }
  return *value;
}

void add_def_obj(const void* def, PHP_PROTO_HASHTABLE_VALUE value) {
#if PHP_MAJOR_VERSION < 7
  Z_ADDREF_P(value);
#else
  ++GC_REFCOUNT(value);
#endif
  add_to_table(upb_def_to_php_obj_map, def, value);
}

PHP_PROTO_HASHTABLE_VALUE get_def_obj(const void* def) {
  return (PHP_PROTO_HASHTABLE_VALUE)get_from_table(upb_def_to_php_obj_map, def);
}

void add_ce_obj(const void* ce, PHP_PROTO_HASHTABLE_VALUE value) {
#if PHP_MAJOR_VERSION < 7
  Z_ADDREF_P(value);
#else
  ++GC_REFCOUNT(value);
#endif
  add_to_table(ce_to_php_obj_map, ce, value);
}

PHP_PROTO_HASHTABLE_VALUE get_ce_obj(const void* ce) {
  return (PHP_PROTO_HASHTABLE_VALUE)get_from_table(ce_to_php_obj_map, ce);
}

bool class_added(const void* ce) {
  return exist_in_table(ce_to_php_obj_map, ce);
}

void add_proto_obj(const char* proto, PHP_PROTO_HASHTABLE_VALUE value) {
#if PHP_MAJOR_VERSION < 7
  Z_ADDREF_P(value);
#else
  ++GC_REFCOUNT(value);
#endif
  add_to_strtable(proto_to_php_obj_map, proto, strlen(proto), value);
}

PHP_PROTO_HASHTABLE_VALUE get_proto_obj(const char* proto) {
  return (PHP_PROTO_HASHTABLE_VALUE)get_from_strtable(proto_to_php_obj_map,
                                                      proto, strlen(proto));
}

// -----------------------------------------------------------------------------
// Reserved Name.
// -----------------------------------------------------------------------------

// Although we already have kReservedNames, we still add them to hash table to
// speed up look up.
const char *const kReservedNames[] = {
    "abstract",   "and",        "array",        "as",           "break",
    "callable",   "case",       "catch",        "class",        "clone",
    "const",      "continue",   "declare",      "default",      "die",
    "do",         "echo",       "else",         "elseif",       "empty",
    "enddeclare", "endfor",     "endforeach",   "endif",        "endswitch",
    "endwhile",   "eval",       "exit",         "extends",      "final",
    "for",        "foreach",    "function",     "global",       "goto",
    "if",         "implements", "include",      "include_once", "instanceof",
    "insteadof",  "interface",  "isset",        "list",         "namespace",
    "new",        "or",         "print",        "private",      "protected",
    "public",     "require",    "require_once", "return",       "static",
    "switch",     "throw",      "trait",        "try",          "unset",
    "use",        "var",        "while",        "xor",          "int",
    "float",      "bool",       "string",       "true",         "false",
    "null",       "void",       "iterable"};
const int kReservedNamesSize = 73;

bool is_reserved_name(const char* name) {
  void** value;
  return (php_proto_zend_hash_find(reserved_names, name, strlen(name),
                                   (void**)&value) == SUCCESS);
}

// -----------------------------------------------------------------------------
// Utilities.
// -----------------------------------------------------------------------------

zend_function_entry protobuf_functions[] = {
  ZEND_FE_END
};

zend_module_entry protobuf_module_entry = {
  STANDARD_MODULE_HEADER,
  PHP_PROTOBUF_EXTNAME,     // extension name
  protobuf_functions,       // function list
  PHP_MINIT(protobuf),      // process startup
  PHP_MSHUTDOWN(protobuf),  // process shutdown
  PHP_RINIT(protobuf),      // request shutdown
  PHP_RSHUTDOWN(protobuf),  // request shutdown
  NULL,                 // extension info
  PHP_PROTOBUF_VERSION, // extension version
  PHP_MODULE_GLOBALS(protobuf),  // globals descriptor
  PHP_GINIT(protobuf),  // globals ctor
  PHP_GSHUTDOWN(protobuf),  // globals dtor
  NULL,  // post deactivate
  STANDARD_MODULE_PROPERTIES_EX
};

// install module
ZEND_GET_MODULE(protobuf)

// global variables
static PHP_GINIT_FUNCTION(protobuf) {
}

static PHP_GSHUTDOWN_FUNCTION(protobuf) {
}

#if PHP_MAJOR_VERSION >= 7
static void php_proto_hashtable_descriptor_release(zval* value) {
  void* ptr = Z_PTR_P(value);
  zend_object* object = *(zend_object**)ptr;
  if(--GC_REFCOUNT(object) == 0) {
    zend_objects_store_del(object);
  }
  efree(ptr);
}
#endif

static PHP_RINIT_FUNCTION(protobuf) {
  int i = 0;

  ALLOC_HASHTABLE(upb_def_to_php_obj_map);
  zend_hash_init(upb_def_to_php_obj_map, 16, NULL, HASHTABLE_VALUE_DTOR, 0);

  ALLOC_HASHTABLE(ce_to_php_obj_map);
  zend_hash_init(ce_to_php_obj_map, 16, NULL, HASHTABLE_VALUE_DTOR, 0);

<<<<<<< HEAD
  ALLOC_HASHTABLE(proto_to_php_obj_map);
  zend_hash_init(proto_to_php_obj_map, 16, NULL, HASHTABLE_VALUE_DTOR, 0);
=======
  ALLOC_HASHTABLE(reserved_names);
  zend_hash_init(reserved_names, 16, NULL, NULL, 0);
  for (i = 0; i < kReservedNamesSize; i++) {
    php_proto_zend_hash_update(reserved_names, kReservedNames[i],
                               strlen(kReservedNames[i]));
  }
>>>>>>> bd798dfc

  generated_pool = NULL;
  generated_pool_php = NULL;
  internal_generated_pool_php = NULL;

  return 0;
}

static PHP_RSHUTDOWN_FUNCTION(protobuf) {
  zend_hash_destroy(upb_def_to_php_obj_map);
  FREE_HASHTABLE(upb_def_to_php_obj_map);

  zend_hash_destroy(ce_to_php_obj_map);
  FREE_HASHTABLE(ce_to_php_obj_map);

<<<<<<< HEAD
  zend_hash_destroy(proto_to_php_obj_map);
  FREE_HASHTABLE(proto_to_php_obj_map);
=======
  zend_hash_destroy(reserved_names);
  FREE_HASHTABLE(reserved_names);
>>>>>>> bd798dfc

#if PHP_MAJOR_VERSION < 7
  if (generated_pool_php != NULL) {
    zval_dtor(generated_pool_php);
    FREE_ZVAL(generated_pool_php);
  }
  if (internal_generated_pool_php != NULL) {
    zval_dtor(internal_generated_pool_php);
    FREE_ZVAL(internal_generated_pool_php);
  }
#else
  if (generated_pool_php != NULL) {
    zval tmp;
    ZVAL_OBJ(&tmp, generated_pool_php);
    zval_dtor(&tmp);
  }
  if (internal_generated_pool_php != NULL) {
    zval tmp;
    ZVAL_OBJ(&tmp, internal_generated_pool_php);
    zval_dtor(&tmp);
  }
#endif

  return 0;
}

static PHP_MINIT_FUNCTION(protobuf) {
  descriptor_pool_init(TSRMLS_C);
  descriptor_init(TSRMLS_C);
  enum_descriptor_init(TSRMLS_C);
  enum_value_descriptor_init(TSRMLS_C);
  field_descriptor_init(TSRMLS_C);
  gpb_type_init(TSRMLS_C);
  internal_descriptor_pool_init(TSRMLS_C);
  map_field_init(TSRMLS_C);
  map_field_iter_init(TSRMLS_C);
  message_init(TSRMLS_C);
  oneof_descriptor_init(TSRMLS_C);
  repeated_field_init(TSRMLS_C);
  repeated_field_iter_init(TSRMLS_C);
  util_init(TSRMLS_C);

  any_init(TSRMLS_C);
  api_init(TSRMLS_C);
  bool_value_init(TSRMLS_C);
  bytes_value_init(TSRMLS_C);
  double_value_init(TSRMLS_C);
  duration_init(TSRMLS_C);
  enum_init(TSRMLS_C);
  enum_value_init(TSRMLS_C);
  field_cardinality_init(TSRMLS_C);
  field_init(TSRMLS_C);
  field_kind_init(TSRMLS_C);
  field_mask_init(TSRMLS_C);
  float_value_init(TSRMLS_C);
  empty_init(TSRMLS_C);
  int32_value_init(TSRMLS_C);
  int64_value_init(TSRMLS_C);
  list_value_init(TSRMLS_C);
  method_init(TSRMLS_C);
  mixin_init(TSRMLS_C);
  null_value_init(TSRMLS_C);
  option_init(TSRMLS_C);
  source_context_init(TSRMLS_C);
  string_value_init(TSRMLS_C);
  struct_init(TSRMLS_C);
  syntax_init(TSRMLS_C);
  timestamp_init(TSRMLS_C);
  type_init(TSRMLS_C);
  u_int32_value_init(TSRMLS_C);
  u_int64_value_init(TSRMLS_C);
  value_init(TSRMLS_C);

  return 0;
}

static PHP_MSHUTDOWN_FUNCTION(protobuf) {
  PEFREE(message_handlers);
  PEFREE(repeated_field_handlers);
  PEFREE(repeated_field_iter_handlers);
  PEFREE(map_field_handlers);
  PEFREE(map_field_iter_handlers);

  return 0;
}<|MERGE_RESOLUTION|>--- conflicted
+++ resolved
@@ -46,13 +46,10 @@
 // Global map from message/enum's php class entry to corresponding wrapper
 // Descriptor/EnumDescriptor instances.
 static HashTable* ce_to_php_obj_map;
-<<<<<<< HEAD
 // Global map from message/enum's proto fully-qualified name to corresponding
 // wrapper Descriptor/EnumDescriptor instances.
 static HashTable* proto_to_php_obj_map;
-=======
 static HashTable* reserved_names;
->>>>>>> bd798dfc
 
 // -----------------------------------------------------------------------------
 // Global maps.
@@ -232,17 +229,15 @@
   ALLOC_HASHTABLE(ce_to_php_obj_map);
   zend_hash_init(ce_to_php_obj_map, 16, NULL, HASHTABLE_VALUE_DTOR, 0);
 
-<<<<<<< HEAD
   ALLOC_HASHTABLE(proto_to_php_obj_map);
   zend_hash_init(proto_to_php_obj_map, 16, NULL, HASHTABLE_VALUE_DTOR, 0);
-=======
+
   ALLOC_HASHTABLE(reserved_names);
   zend_hash_init(reserved_names, 16, NULL, NULL, 0);
   for (i = 0; i < kReservedNamesSize; i++) {
     php_proto_zend_hash_update(reserved_names, kReservedNames[i],
                                strlen(kReservedNames[i]));
   }
->>>>>>> bd798dfc
 
   generated_pool = NULL;
   generated_pool_php = NULL;
@@ -258,13 +253,11 @@
   zend_hash_destroy(ce_to_php_obj_map);
   FREE_HASHTABLE(ce_to_php_obj_map);
 
-<<<<<<< HEAD
   zend_hash_destroy(proto_to_php_obj_map);
   FREE_HASHTABLE(proto_to_php_obj_map);
-=======
+
   zend_hash_destroy(reserved_names);
   FREE_HASHTABLE(reserved_names);
->>>>>>> bd798dfc
 
 #if PHP_MAJOR_VERSION < 7
   if (generated_pool_php != NULL) {
