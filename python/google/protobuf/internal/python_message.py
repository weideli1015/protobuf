# Protocol Buffers - Google's data interchange format
# Copyright 2008 Google Inc.  All rights reserved.
# https://developers.google.com/protocol-buffers/
#
# Redistribution and use in source and binary forms, with or without
# modification, are permitted provided that the following conditions are
# met:
#
#     * Redistributions of source code must retain the above copyright
# notice, this list of conditions and the following disclaimer.
#     * Redistributions in binary form must reproduce the above
# copyright notice, this list of conditions and the following disclaimer
# in the documentation and/or other materials provided with the
# distribution.
#     * Neither the name of Google Inc. nor the names of its
# contributors may be used to endorse or promote products derived from
# this software without specific prior written permission.
#
# THIS SOFTWARE IS PROVIDED BY THE COPYRIGHT HOLDERS AND CONTRIBUTORS
# "AS IS" AND ANY EXPRESS OR IMPLIED WARRANTIES, INCLUDING, BUT NOT
# LIMITED TO, THE IMPLIED WARRANTIES OF MERCHANTABILITY AND FITNESS FOR
# A PARTICULAR PURPOSE ARE DISCLAIMED. IN NO EVENT SHALL THE COPYRIGHT
# OWNER OR CONTRIBUTORS BE LIABLE FOR ANY DIRECT, INDIRECT, INCIDENTAL,
# SPECIAL, EXEMPLARY, OR CONSEQUENTIAL DAMAGES (INCLUDING, BUT NOT
# LIMITED TO, PROCUREMENT OF SUBSTITUTE GOODS OR SERVICES; LOSS OF USE,
# DATA, OR PROFITS; OR BUSINESS INTERRUPTION) HOWEVER CAUSED AND ON ANY
# THEORY OF LIABILITY, WHETHER IN CONTRACT, STRICT LIABILITY, OR TORT
# (INCLUDING NEGLIGENCE OR OTHERWISE) ARISING IN ANY WAY OUT OF THE USE
# OF THIS SOFTWARE, EVEN IF ADVISED OF THE POSSIBILITY OF SUCH DAMAGE.

# Copyright 2007 Google Inc. All Rights Reserved.
#
# This code is meant to work on Python 2.4 and above only.
#
# TODO(robinson): Helpers for verbose, common checks like seeing if a
# descriptor's cpp_type is CPPTYPE_MESSAGE.

"""Contains a metaclass and helper functions used to create
protocol message classes from Descriptor objects at runtime.

Recall that a metaclass is the "type" of a class.
(A class is to a metaclass what an instance is to a class.)

In this case, we use the GeneratedProtocolMessageType metaclass
to inject all the useful functionality into the classes
output by the protocol compiler at compile-time.

The upshot of all this is that the real implementation
details for ALL pure-Python protocol buffers are *here in
this file*.
"""

__author__ = 'robinson@google.com (Will Robinson)'

from io import BytesIO
import sys
<<<<<<< HEAD
=======
if sys.version_info[0] < 3:
  try:
    from cStringIO import StringIO as BytesIO
  except ImportError:
    from StringIO import StringIO as BytesIO
  import copy_reg as copyreg
  _basestring = basestring
else:
  from io import BytesIO
  import copyreg
  _basestring = str
>>>>>>> 38a56ee4
import struct
import weakref

import six
import six.moves.copyreg as copyreg

# We use "as" to avoid name collisions with variables.
from google.protobuf.internal import containers
from google.protobuf.internal import decoder
from google.protobuf.internal import encoder
from google.protobuf.internal import enum_type_wrapper
from google.protobuf.internal import message_listener as message_listener_mod
from google.protobuf.internal import type_checkers
from google.protobuf.internal import wire_format
from google.protobuf import descriptor as descriptor_mod
from google.protobuf import message as message_mod
from google.protobuf import symbol_database
from google.protobuf import text_format

_FieldDescriptor = descriptor_mod.FieldDescriptor


def NewMessage(bases, descriptor, dictionary):
  _AddClassAttributesForNestedExtensions(descriptor, dictionary)
  _AddSlots(descriptor, dictionary)
  return bases


def InitMessage(descriptor, cls):
  cls._decoders_by_tag = {}
  cls._extensions_by_name = {}
  cls._extensions_by_number = {}
  if (descriptor.has_options and
      descriptor.GetOptions().message_set_wire_format):
    cls._decoders_by_tag[decoder.MESSAGE_SET_ITEM_TAG] = (
        decoder.MessageSetItemDecoder(cls._extensions_by_number), None)

  # Attach stuff to each FieldDescriptor for quick lookup later on.
  for field in descriptor.fields:
    _AttachFieldHelpers(cls, field)

  descriptor._concrete_class = cls  # pylint: disable=protected-access
  _AddEnumValues(descriptor, cls)
  _AddInitMethod(descriptor, cls)
  _AddPropertiesForFields(descriptor, cls)
  _AddPropertiesForExtensions(descriptor, cls)
  _AddStaticMethods(cls)
  _AddMessageMethods(descriptor, cls)
  _AddPrivateHelperMethods(descriptor, cls)
  copyreg.pickle(cls, lambda obj: (cls, (), obj.__getstate__()))


# Stateless helpers for GeneratedProtocolMessageType below.
# Outside clients should not access these directly.
#
# I opted not to make any of these methods on the metaclass, to make it more
# clear that I'm not really using any state there and to keep clients from
# thinking that they have direct access to these construction helpers.


def _PropertyName(proto_field_name):
  """Returns the name of the public property attribute which
  clients can use to get and (in some cases) set the value
  of a protocol message field.

  Args:
    proto_field_name: The protocol message field name, exactly
      as it appears (or would appear) in a .proto file.
  """
  # TODO(robinson): Escape Python keywords (e.g., yield), and test this support.
  # nnorwitz makes my day by writing:
  # """
  # FYI.  See the keyword module in the stdlib. This could be as simple as:
  #
  # if keyword.iskeyword(proto_field_name):
  #   return proto_field_name + "_"
  # return proto_field_name
  # """
  # Kenton says:  The above is a BAD IDEA.  People rely on being able to use
  #   getattr() and setattr() to reflectively manipulate field values.  If we
  #   rename the properties, then every such user has to also make sure to apply
  #   the same transformation.  Note that currently if you name a field "yield",
  #   you can still access it just fine using getattr/setattr -- it's not even
  #   that cumbersome to do so.
  # TODO(kenton):  Remove this method entirely if/when everyone agrees with my
  #   position.
  return proto_field_name


def _VerifyExtensionHandle(message, extension_handle):
  """Verify that the given extension handle is valid."""

  if not isinstance(extension_handle, _FieldDescriptor):
    raise KeyError('HasExtension() expects an extension handle, got: %s' %
                   extension_handle)

  if not extension_handle.is_extension:
    raise KeyError('"%s" is not an extension.' % extension_handle.full_name)

  if not extension_handle.containing_type:
    raise KeyError('"%s" is missing a containing_type.'
                   % extension_handle.full_name)

  if extension_handle.containing_type is not message.DESCRIPTOR:
    raise KeyError('Extension "%s" extends message type "%s", but this '
                   'message is of type "%s".' %
                   (extension_handle.full_name,
                    extension_handle.containing_type.full_name,
                    message.DESCRIPTOR.full_name))


def _AddSlots(message_descriptor, dictionary):
  """Adds a __slots__ entry to dictionary, containing the names of all valid
  attributes for this message type.

  Args:
    message_descriptor: A Descriptor instance describing this message type.
    dictionary: Class dictionary to which we'll add a '__slots__' entry.
  """
  dictionary['__slots__'] = ['_cached_byte_size',
                             '_cached_byte_size_dirty',
                             '_fields',
                             '_unknown_fields',
                             '_is_present_in_parent',
                             '_listener',
                             '_listener_for_children',
                             '__weakref__',
                             '_oneofs']


def _IsMessageSetExtension(field):
  return (field.is_extension and
          field.containing_type.has_options and
          field.containing_type.GetOptions().message_set_wire_format and
          field.type == _FieldDescriptor.TYPE_MESSAGE and
          field.message_type == field.extension_scope and
          field.label == _FieldDescriptor.LABEL_OPTIONAL)


def _IsMapField(field):
  return (field.type == _FieldDescriptor.TYPE_MESSAGE and
          field.message_type.has_options and
          field.message_type.GetOptions().map_entry)


def _IsMessageMapField(field):
  value_type = field.message_type.fields_by_name["value"]
  return value_type.cpp_type == _FieldDescriptor.CPPTYPE_MESSAGE


def _AttachFieldHelpers(cls, field_descriptor):
  is_repeated = (field_descriptor.label == _FieldDescriptor.LABEL_REPEATED)
  is_packable = (is_repeated and
                 wire_format.IsTypePackable(field_descriptor.type))
  if not is_packable:
    is_packed = False
  elif field_descriptor.containing_type.syntax == "proto2":
    is_packed = (field_descriptor.has_options and
                field_descriptor.GetOptions().packed)
  else:
    has_packed_false = (field_descriptor.has_options and
                        field_descriptor.GetOptions().HasField("packed") and
                        field_descriptor.GetOptions().packed == False)
    is_packed = not has_packed_false
  is_map_entry = _IsMapField(field_descriptor)

  if is_map_entry:
    field_encoder = encoder.MapEncoder(field_descriptor)
    sizer = encoder.MapSizer(field_descriptor)
  elif _IsMessageSetExtension(field_descriptor):
    field_encoder = encoder.MessageSetItemEncoder(field_descriptor.number)
    sizer = encoder.MessageSetItemSizer(field_descriptor.number)
  else:
    field_encoder = type_checkers.TYPE_TO_ENCODER[field_descriptor.type](
        field_descriptor.number, is_repeated, is_packed)
    sizer = type_checkers.TYPE_TO_SIZER[field_descriptor.type](
        field_descriptor.number, is_repeated, is_packed)

  field_descriptor._encoder = field_encoder
  field_descriptor._sizer = sizer
  field_descriptor._default_constructor = _DefaultValueConstructorForField(
      field_descriptor)

  def AddDecoder(wiretype, is_packed):
    tag_bytes = encoder.TagBytes(field_descriptor.number, wiretype)
    decode_type = field_descriptor.type
    if (decode_type == _FieldDescriptor.TYPE_ENUM and
        type_checkers.SupportsOpenEnums(field_descriptor)):
      decode_type = _FieldDescriptor.TYPE_INT32

    oneof_descriptor = None
    if field_descriptor.containing_oneof is not None:
      oneof_descriptor = field_descriptor

    if is_map_entry:
      is_message_map = _IsMessageMapField(field_descriptor)

      field_decoder = decoder.MapDecoder(
          field_descriptor, _GetInitializeDefaultForMap(field_descriptor),
          is_message_map)
    else:
      field_decoder = type_checkers.TYPE_TO_DECODER[decode_type](
              field_descriptor.number, is_repeated, is_packed,
              field_descriptor, field_descriptor._default_constructor)

    cls._decoders_by_tag[tag_bytes] = (field_decoder, oneof_descriptor)

  AddDecoder(type_checkers.FIELD_TYPE_TO_WIRE_TYPE[field_descriptor.type],
             False)

  if is_repeated and wire_format.IsTypePackable(field_descriptor.type):
    # To support wire compatibility of adding packed = true, add a decoder for
    # packed values regardless of the field's options.
    AddDecoder(wire_format.WIRETYPE_LENGTH_DELIMITED, True)


def _AddClassAttributesForNestedExtensions(descriptor, dictionary):
  extension_dict = descriptor.extensions_by_name
  for extension_name, extension_field in extension_dict.items():
    assert extension_name not in dictionary
    dictionary[extension_name] = extension_field


def _AddEnumValues(descriptor, cls):
  """Sets class-level attributes for all enum fields defined in this message.

  Also exporting a class-level object that can name enum values.

  Args:
    descriptor: Descriptor object for this message type.
    cls: Class we're constructing for this message type.
  """
  for enum_type in descriptor.enum_types:
    setattr(cls, enum_type.name, enum_type_wrapper.EnumTypeWrapper(enum_type))
    for enum_value in enum_type.values:
      setattr(cls, enum_value.name, enum_value.number)


def _GetInitializeDefaultForMap(field):
  if field.label != _FieldDescriptor.LABEL_REPEATED:
    raise ValueError('map_entry set on non-repeated field %s' % (
        field.name))
  fields_by_name = field.message_type.fields_by_name
  key_checker = type_checkers.GetTypeChecker(fields_by_name['key'])

  value_field = fields_by_name['value']
  if _IsMessageMapField(field):
    def MakeMessageMapDefault(message):
      return containers.MessageMap(
          message._listener_for_children, value_field.message_type, key_checker)
    return MakeMessageMapDefault
  else:
    value_checker = type_checkers.GetTypeChecker(value_field)
    def MakePrimitiveMapDefault(message):
      return containers.ScalarMap(
          message._listener_for_children, key_checker, value_checker)
    return MakePrimitiveMapDefault

def _DefaultValueConstructorForField(field):
  """Returns a function which returns a default value for a field.

  Args:
    field: FieldDescriptor object for this field.

  The returned function has one argument:
    message: Message instance containing this field, or a weakref proxy
      of same.

  That function in turn returns a default value for this field.  The default
    value may refer back to |message| via a weak reference.
  """

  if _IsMapField(field):
    return _GetInitializeDefaultForMap(field)

  if field.label == _FieldDescriptor.LABEL_REPEATED:
    if field.has_default_value and field.default_value != []:
      raise ValueError('Repeated field default value not empty list: %s' % (
          field.default_value))
    if field.cpp_type == _FieldDescriptor.CPPTYPE_MESSAGE:
      # We can't look at _concrete_class yet since it might not have
      # been set.  (Depends on order in which we initialize the classes).
      message_type = field.message_type
      def MakeRepeatedMessageDefault(message):
        return containers.RepeatedCompositeFieldContainer(
            message._listener_for_children, field.message_type)
      return MakeRepeatedMessageDefault
    else:
      type_checker = type_checkers.GetTypeChecker(field)
      def MakeRepeatedScalarDefault(message):
        return containers.RepeatedScalarFieldContainer(
            message._listener_for_children, type_checker)
      return MakeRepeatedScalarDefault

  if field.cpp_type == _FieldDescriptor.CPPTYPE_MESSAGE:
    # _concrete_class may not yet be initialized.
    message_type = field.message_type
    def MakeSubMessageDefault(message):
      result = message_type._concrete_class()
      result._SetListener(message._listener_for_children)
      if field.containing_oneof:
        message._UpdateOneofState(field)
      return result
    return MakeSubMessageDefault

  def MakeScalarDefault(message):
    # TODO(protobuf-team): This may be broken since there may not be
    # default_value.  Combine with has_default_value somehow.
    return field.default_value
  return MakeScalarDefault


def _ReraiseTypeErrorWithFieldName(message_name, field_name):
  """Re-raise the currently-handled TypeError with the field name added."""
  exc = sys.exc_info()[1]
  if len(exc.args) == 1 and type(exc) is TypeError:
    # simple TypeError; add field name to exception message
    exc = TypeError('%s for field %s.%s' % (str(exc), message_name, field_name))

  # re-raise possibly-amended exception with original traceback:
<<<<<<< HEAD
  six.reraise(type(exc), exc, sys.exc_info()[2])
=======
  raise type(exc)(exc, sys.exc_info()[2])
>>>>>>> 38a56ee4


def _AddInitMethod(message_descriptor, cls):
  """Adds an __init__ method to cls."""

  def _GetIntegerEnumValue(enum_type, value):
    """Convert a string or integer enum value to an integer.

    If the value is a string, it is converted to the enum value in
    enum_type with the same name.  If the value is not a string, it's
    returned as-is.  (No conversion or bounds-checking is done.)
    """
    if isinstance(value, _basestring):
      try:
        return enum_type.values_by_name[value].number
      except KeyError:
        raise ValueError('Enum type %s: unknown label "%s"' % (
            enum_type.full_name, value))
    return value

  def init(self, **kwargs):
    self._cached_byte_size = 0
    self._cached_byte_size_dirty = len(kwargs) > 0
    self._fields = {}
    # Contains a mapping from oneof field descriptors to the descriptor
    # of the currently set field in that oneof field.
    self._oneofs = {}

    # _unknown_fields is () when empty for efficiency, and will be turned into
    # a list if fields are added.
    self._unknown_fields = ()
    self._is_present_in_parent = False
    self._listener = message_listener_mod.NullMessageListener()
    self._listener_for_children = _Listener(self)
    for field_name, field_value in kwargs.items():
      field = _GetFieldByName(message_descriptor, field_name)
      if field is None:
        raise TypeError("%s() got an unexpected keyword argument '%s'" %
                        (message_descriptor.name, field_name))
      if field.label == _FieldDescriptor.LABEL_REPEATED:
        copy = field._default_constructor(self)
        if field.cpp_type == _FieldDescriptor.CPPTYPE_MESSAGE:  # Composite
          if _IsMapField(field):
            if _IsMessageMapField(field):
              for key in field_value:
                copy[key].MergeFrom(field_value[key])
            else:
              copy.update(field_value)
          else:
            for val in field_value:
              if isinstance(val, dict):
                copy.add(**val)
              else:
                copy.add().MergeFrom(val)
        else:  # Scalar
          if field.cpp_type == _FieldDescriptor.CPPTYPE_ENUM:
            field_value = [_GetIntegerEnumValue(field.enum_type, val)
                           for val in field_value]
          copy.extend(field_value)
        self._fields[field] = copy
      elif field.cpp_type == _FieldDescriptor.CPPTYPE_MESSAGE:
        copy = field._default_constructor(self)
        new_val = field_value
        if isinstance(field_value, dict):
          new_val = field.message_type._concrete_class(**field_value)
        try:
          copy.MergeFrom(new_val)
        except TypeError:
          _ReraiseTypeErrorWithFieldName(message_descriptor.name, field_name)
        self._fields[field] = copy
      else:
        if field.cpp_type == _FieldDescriptor.CPPTYPE_ENUM:
          field_value = _GetIntegerEnumValue(field.enum_type, field_value)
        try:
          setattr(self, field_name, field_value)
        except TypeError:
          _ReraiseTypeErrorWithFieldName(message_descriptor.name, field_name)

  init.__module__ = None
  init.__doc__ = None
  cls.__init__ = init


def _GetFieldByName(message_descriptor, field_name):
  """Returns a field descriptor by field name.

  Args:
    message_descriptor: A Descriptor describing all fields in message.
    field_name: The name of the field to retrieve.
  Returns:
    The field descriptor associated with the field name.
  """
  try:
    return message_descriptor.fields_by_name[field_name]
  except KeyError:
    raise ValueError('Protocol message has no "%s" field.' % field_name)


def _AddPropertiesForFields(descriptor, cls):
  """Adds properties for all fields in this protocol message type."""
  for field in descriptor.fields:
    _AddPropertiesForField(field, cls)

  if descriptor.is_extendable:
    # _ExtensionDict is just an adaptor with no state so we allocate a new one
    # every time it is accessed.
    cls.Extensions = property(lambda self: _ExtensionDict(self))


def _AddPropertiesForField(field, cls):
  """Adds a public property for a protocol message field.
  Clients can use this property to get and (in the case
  of non-repeated scalar fields) directly set the value
  of a protocol message field.

  Args:
    field: A FieldDescriptor for this field.
    cls: The class we're constructing.
  """
  # Catch it if we add other types that we should
  # handle specially here.
  assert _FieldDescriptor.MAX_CPPTYPE == 10

  constant_name = field.name.upper() + "_FIELD_NUMBER"
  setattr(cls, constant_name, field.number)

  if field.label == _FieldDescriptor.LABEL_REPEATED:
    _AddPropertiesForRepeatedField(field, cls)
  elif field.cpp_type == _FieldDescriptor.CPPTYPE_MESSAGE:
    _AddPropertiesForNonRepeatedCompositeField(field, cls)
  else:
    _AddPropertiesForNonRepeatedScalarField(field, cls)


def _AddPropertiesForRepeatedField(field, cls):
  """Adds a public property for a "repeated" protocol message field.  Clients
  can use this property to get the value of the field, which will be either a
  _RepeatedScalarFieldContainer or _RepeatedCompositeFieldContainer (see
  below).

  Note that when clients add values to these containers, we perform
  type-checking in the case of repeated scalar fields, and we also set any
  necessary "has" bits as a side-effect.

  Args:
    field: A FieldDescriptor for this field.
    cls: The class we're constructing.
  """
  proto_field_name = field.name
  property_name = _PropertyName(proto_field_name)

  def getter(self):
    field_value = self._fields.get(field)
    if field_value is None:
      # Construct a new object to represent this field.
      field_value = field._default_constructor(self)

      # Atomically check if another thread has preempted us and, if not, swap
      # in the new object we just created.  If someone has preempted us, we
      # take that object and discard ours.
      # WARNING:  We are relying on setdefault() being atomic.  This is true
      #   in CPython but we haven't investigated others.  This warning appears
      #   in several other locations in this file.
      field_value = self._fields.setdefault(field, field_value)
    return field_value
  getter.__module__ = None
  getter.__doc__ = 'Getter for %s.' % proto_field_name

  # We define a setter just so we can throw an exception with a more
  # helpful error message.
  def setter(self, new_value):
    raise AttributeError('Assignment not allowed to repeated field '
                         '"%s" in protocol message object.' % proto_field_name)

  doc = 'Magic attribute generated for "%s" proto field.' % proto_field_name
  setattr(cls, property_name, property(getter, setter, doc=doc))


def _AddPropertiesForNonRepeatedScalarField(field, cls):
  """Adds a public property for a nonrepeated, scalar protocol message field.
  Clients can use this property to get and directly set the value of the field.
  Note that when the client sets the value of a field by using this property,
  all necessary "has" bits are set as a side-effect, and we also perform
  type-checking.

  Args:
    field: A FieldDescriptor for this field.
    cls: The class we're constructing.
  """
  proto_field_name = field.name
  property_name = _PropertyName(proto_field_name)
  type_checker = type_checkers.GetTypeChecker(field)
  default_value = field.default_value
  valid_values = set()
  is_proto3 = field.containing_type.syntax == "proto3"

  def getter(self):
    # TODO(protobuf-team): This may be broken since there may not be
    # default_value.  Combine with has_default_value somehow.
    return self._fields.get(field, default_value)
  getter.__module__ = None
  getter.__doc__ = 'Getter for %s.' % proto_field_name

  clear_when_set_to_default = is_proto3 and not field.containing_oneof

  def field_setter(self, new_value):
    # pylint: disable=protected-access
    # Testing the value for truthiness captures all of the proto3 defaults
    # (0, 0.0, enum 0, and False).
    new_value = type_checker.CheckValue(new_value)
    if clear_when_set_to_default and not new_value:
      self._fields.pop(field, None)
    else:
      self._fields[field] = new_value
    # Check _cached_byte_size_dirty inline to improve performance, since scalar
    # setters are called frequently.
    if not self._cached_byte_size_dirty:
      self._Modified()

  if field.containing_oneof:
    def setter(self, new_value):
      field_setter(self, new_value)
      self._UpdateOneofState(field)
  else:
    setter = field_setter

  setter.__module__ = None
  setter.__doc__ = 'Setter for %s.' % proto_field_name

  # Add a property to encapsulate the getter/setter.
  doc = 'Magic attribute generated for "%s" proto field.' % proto_field_name
  setattr(cls, property_name, property(getter, setter, doc=doc))


def _AddPropertiesForNonRepeatedCompositeField(field, cls):
  """Adds a public property for a nonrepeated, composite protocol message field.
  A composite field is a "group" or "message" field.

  Clients can use this property to get the value of the field, but cannot
  assign to the property directly.

  Args:
    field: A FieldDescriptor for this field.
    cls: The class we're constructing.
  """
  # TODO(robinson): Remove duplication with similar method
  # for non-repeated scalars.
  proto_field_name = field.name
  property_name = _PropertyName(proto_field_name)

  # TODO(komarek): Can anyone explain to me why we cache the message_type this
  # way, instead of referring to field.message_type inside of getter(self)?
  # What if someone sets message_type later on (which makes for simpler
  # dyanmic proto descriptor and class creation code).
  message_type = field.message_type

  def getter(self):
    field_value = self._fields.get(field)
    if field_value is None:
      # Construct a new object to represent this field.
      field_value = message_type._concrete_class()  # use field.message_type?
      field_value._SetListener(
          _OneofListener(self, field)
          if field.containing_oneof is not None
          else self._listener_for_children)

      # Atomically check if another thread has preempted us and, if not, swap
      # in the new object we just created.  If someone has preempted us, we
      # take that object and discard ours.
      # WARNING:  We are relying on setdefault() being atomic.  This is true
      #   in CPython but we haven't investigated others.  This warning appears
      #   in several other locations in this file.
      field_value = self._fields.setdefault(field, field_value)
    return field_value
  getter.__module__ = None
  getter.__doc__ = 'Getter for %s.' % proto_field_name

  # We define a setter just so we can throw an exception with a more
  # helpful error message.
  def setter(self, new_value):
    raise AttributeError('Assignment not allowed to composite field '
                         '"%s" in protocol message object.' % proto_field_name)

  # Add a property to encapsulate the getter.
  doc = 'Magic attribute generated for "%s" proto field.' % proto_field_name
  setattr(cls, property_name, property(getter, setter, doc=doc))


def _AddPropertiesForExtensions(descriptor, cls):
  """Adds properties for all fields in this protocol message type."""
  extension_dict = descriptor.extensions_by_name
  for extension_name, extension_field in extension_dict.items():
    constant_name = extension_name.upper() + "_FIELD_NUMBER"
    setattr(cls, constant_name, extension_field.number)


def _AddStaticMethods(cls):
  # TODO(robinson): This probably needs to be thread-safe(?)
  def RegisterExtension(extension_handle):
    extension_handle.containing_type = cls.DESCRIPTOR
    _AttachFieldHelpers(cls, extension_handle)

    # Try to insert our extension, failing if an extension with the same number
    # already exists.
    actual_handle = cls._extensions_by_number.setdefault(
        extension_handle.number, extension_handle)
    if actual_handle is not extension_handle:
      raise AssertionError(
          'Extensions "%s" and "%s" both try to extend message type "%s" with '
          'field number %d.' %
          (extension_handle.full_name, actual_handle.full_name,
           cls.DESCRIPTOR.full_name, extension_handle.number))

    cls._extensions_by_name[extension_handle.full_name] = extension_handle

    handle = extension_handle  # avoid line wrapping
    if _IsMessageSetExtension(handle):
      # MessageSet extension.  Also register under type name.
      cls._extensions_by_name[
          extension_handle.message_type.full_name] = extension_handle

  cls.RegisterExtension = staticmethod(RegisterExtension)

  def FromString(s):
    message = cls()
    message.MergeFromString(s)
    return message
  cls.FromString = staticmethod(FromString)


def _IsPresent(item):
  """Given a (FieldDescriptor, value) tuple from _fields, return true if the
  value should be included in the list returned by ListFields()."""

  if item[0].label == _FieldDescriptor.LABEL_REPEATED:
    return bool(item[1])
  elif item[0].cpp_type == _FieldDescriptor.CPPTYPE_MESSAGE:
    return item[1]._is_present_in_parent
  else:
    return True


def _AddListFieldsMethod(message_descriptor, cls):
  """Helper for _AddMessageMethods()."""

  def ListFields(self):
    all_fields = [item for item in self._fields.items() if _IsPresent(item)]
    all_fields.sort(key = lambda item: item[0].number)
    return all_fields

  cls.ListFields = ListFields

_Proto3HasError = 'Protocol message has no non-repeated submessage field "%s"'
_Proto2HasError = 'Protocol message has no non-repeated field "%s"'

def _AddHasFieldMethod(message_descriptor, cls):
  """Helper for _AddMessageMethods()."""

  is_proto3 = (message_descriptor.syntax == "proto3")
  error_msg = _Proto3HasError if is_proto3 else _Proto2HasError

  hassable_fields = {}
  for field in message_descriptor.fields:
    if field.label == _FieldDescriptor.LABEL_REPEATED:
      continue
    # For proto3, only submessages and fields inside a oneof have presence.
    if (is_proto3 and field.cpp_type != _FieldDescriptor.CPPTYPE_MESSAGE and
        not field.containing_oneof):
      continue
    hassable_fields[field.name] = field

  if not is_proto3:
    # Fields inside oneofs are never repeated (enforced by the compiler).
    for oneof in message_descriptor.oneofs:
      hassable_fields[oneof.name] = oneof

  def HasField(self, field_name):
    try:
      field = hassable_fields[field_name]
    except KeyError:
      raise ValueError(error_msg % field_name)

    if isinstance(field, descriptor_mod.OneofDescriptor):
      try:
        return HasField(self, self._oneofs[field].name)
      except KeyError:
        return False
    else:
      if field.cpp_type == _FieldDescriptor.CPPTYPE_MESSAGE:
        value = self._fields.get(field)
        return value is not None and value._is_present_in_parent
      else:
        return field in self._fields

  cls.HasField = HasField


def _AddClearFieldMethod(message_descriptor, cls):
  """Helper for _AddMessageMethods()."""
  def ClearField(self, field_name):
    try:
      field = message_descriptor.fields_by_name[field_name]
    except KeyError:
      try:
        field = message_descriptor.oneofs_by_name[field_name]
        if field in self._oneofs:
          field = self._oneofs[field]
        else:
          return
      except KeyError:
        raise ValueError('Protocol message has no "%s" field.' % field_name)

    if field in self._fields:
      # Note:  If the field is a sub-message, its listener will still point
      #   at us.  That's fine, because the worst than can happen is that it
      #   will call _Modified() and invalidate our byte size.  Big deal.
      del self._fields[field]

      if self._oneofs.get(field.containing_oneof, None) is field:
        del self._oneofs[field.containing_oneof]

    # Always call _Modified() -- even if nothing was changed, this is
    # a mutating method, and thus calling it should cause the field to become
    # present in the parent message.
    self._Modified()

  cls.ClearField = ClearField


def _AddClearExtensionMethod(cls):
  """Helper for _AddMessageMethods()."""
  def ClearExtension(self, extension_handle):
    _VerifyExtensionHandle(self, extension_handle)

    # Similar to ClearField(), above.
    if extension_handle in self._fields:
      del self._fields[extension_handle]
    self._Modified()
  cls.ClearExtension = ClearExtension


def _AddClearMethod(message_descriptor, cls):
  """Helper for _AddMessageMethods()."""
  def Clear(self):
    # Clear fields.
    self._fields = {}
    self._unknown_fields = ()
    self._oneofs = {}
    self._Modified()
  cls.Clear = Clear


def _AddHasExtensionMethod(cls):
  """Helper for _AddMessageMethods()."""
  def HasExtension(self, extension_handle):
    _VerifyExtensionHandle(self, extension_handle)
    if extension_handle.label == _FieldDescriptor.LABEL_REPEATED:
      raise KeyError('"%s" is repeated.' % extension_handle.full_name)

    if extension_handle.cpp_type == _FieldDescriptor.CPPTYPE_MESSAGE:
      value = self._fields.get(extension_handle)
      return value is not None and value._is_present_in_parent
    else:
      return extension_handle in self._fields
  cls.HasExtension = HasExtension

def _UnpackAny(msg):
  type_url = msg.type_url
  db = symbol_database.Default()

  if not type_url:
    return None

  # TODO(haberman): For now we just strip the hostname.  Better logic will be
  # required.
  type_name = type_url.split("/")[-1]
  descriptor = db.pool.FindMessageTypeByName(type_name)

  if descriptor is None:
    return None

  message_class = db.GetPrototype(descriptor)
  message = message_class()

  message.ParseFromString(msg.value)
  return message

def _AddEqualsMethod(message_descriptor, cls):
  """Helper for _AddMessageMethods()."""
  def __eq__(self, other):
    if (not isinstance(other, message_mod.Message) or
        other.DESCRIPTOR != self.DESCRIPTOR):
      return False

    if self is other:
      return True

    if self.DESCRIPTOR.full_name == "google.protobuf.Any":
      any_a = _UnpackAny(self)
      any_b = _UnpackAny(other)
      if any_a and any_b:
        return any_a == any_b

    if not self.ListFields() == other.ListFields():
      return False

    # Sort unknown fields because their order shouldn't affect equality test.
    unknown_fields = list(self._unknown_fields)
    unknown_fields.sort()
    other_unknown_fields = list(other._unknown_fields)
    other_unknown_fields.sort()

    return unknown_fields == other_unknown_fields

  cls.__eq__ = __eq__


def _AddStrMethod(message_descriptor, cls):
  """Helper for _AddMessageMethods()."""
  def __str__(self):
    return text_format.MessageToString(self)
  cls.__str__ = __str__


def _AddUnicodeMethod(unused_message_descriptor, cls):
  """Helper for _AddMessageMethods()."""

  def __unicode__(self):
    return text_format.MessageToString(self, as_utf8=True).decode('utf-8')
  cls.__unicode__ = __unicode__


def _AddSetListenerMethod(cls):
  """Helper for _AddMessageMethods()."""
  def SetListener(self, listener):
    if listener is None:
      self._listener = message_listener_mod.NullMessageListener()
    else:
      self._listener = listener
  cls._SetListener = SetListener


def _BytesForNonRepeatedElement(value, field_number, field_type):
  """Returns the number of bytes needed to serialize a non-repeated element.
  The returned byte count includes space for tag information and any
  other additional space associated with serializing value.

  Args:
    value: Value we're serializing.
    field_number: Field number of this value.  (Since the field number
      is stored as part of a varint-encoded tag, this has an impact
      on the total bytes required to serialize the value).
    field_type: The type of the field.  One of the TYPE_* constants
      within FieldDescriptor.
  """
  try:
    fn = type_checkers.TYPE_TO_BYTE_SIZE_FN[field_type]
    return fn(field_number, value)
  except KeyError:
    raise message_mod.EncodeError('Unrecognized field type: %d' % field_type)


def _AddByteSizeMethod(message_descriptor, cls):
  """Helper for _AddMessageMethods()."""

  def ByteSize(self):
    if not self._cached_byte_size_dirty:
      return self._cached_byte_size

    size = 0
    for field_descriptor, field_value in self.ListFields():
      size += field_descriptor._sizer(field_value)

    for tag_bytes, value_bytes in self._unknown_fields:
      size += len(tag_bytes) + len(value_bytes)

    self._cached_byte_size = size
    self._cached_byte_size_dirty = False
    self._listener_for_children.dirty = False
    return size

  cls.ByteSize = ByteSize


def _AddSerializeToStringMethod(message_descriptor, cls):
  """Helper for _AddMessageMethods()."""

  def SerializeToString(self):
    # Check if the message has all of its required fields set.
    errors = []
    if not self.IsInitialized():
      raise message_mod.EncodeError(
          'Message %s is missing required fields: %s' % (
          self.DESCRIPTOR.full_name, ','.join(self.FindInitializationErrors())))
    return self.SerializePartialToString()
  cls.SerializeToString = SerializeToString


def _AddSerializePartialToStringMethod(message_descriptor, cls):
  """Helper for _AddMessageMethods()."""

  def SerializePartialToString(self):
    out = BytesIO()
    self._InternalSerialize(out.write)
    return out.getvalue()
  cls.SerializePartialToString = SerializePartialToString

  def InternalSerialize(self, write_bytes):
    for field_descriptor, field_value in self.ListFields():
      field_descriptor._encoder(write_bytes, field_value)
    for tag_bytes, value_bytes in self._unknown_fields:
      write_bytes(tag_bytes)
      write_bytes(value_bytes)
  cls._InternalSerialize = InternalSerialize


def _AddMergeFromStringMethod(message_descriptor, cls):
  """Helper for _AddMessageMethods()."""
  def MergeFromString(self, serialized):
    length = len(serialized)
    try:
      if self._InternalParse(serialized, 0, length) != length:
        # The only reason _InternalParse would return early is if it
        # encountered an end-group tag.
        raise message_mod.DecodeError('Unexpected end-group tag.')
    except (IndexError, TypeError):
      # Now ord(buf[p:p+1]) == ord('') gets TypeError.
      raise message_mod.DecodeError('Truncated message.')
    except struct.error as e:
      raise message_mod.DecodeError(e)
    return length   # Return this for legacy reasons.
  cls.MergeFromString = MergeFromString

  local_ReadTag = decoder.ReadTag
  local_SkipField = decoder.SkipField
  decoders_by_tag = cls._decoders_by_tag
  is_proto3 = message_descriptor.syntax == "proto3"

  def InternalParse(self, buffer, pos, end):
    self._Modified()
    field_dict = self._fields
    unknown_field_list = self._unknown_fields
    while pos != end:
      (tag_bytes, new_pos) = local_ReadTag(buffer, pos)
      field_decoder, field_desc = decoders_by_tag.get(tag_bytes, (None, None))
      if field_decoder is None:
        value_start_pos = new_pos
        new_pos = local_SkipField(buffer, new_pos, end, tag_bytes)
        if new_pos == -1:
          return pos
        if not is_proto3:
          if not unknown_field_list:
            unknown_field_list = self._unknown_fields = []
          unknown_field_list.append(
              (tag_bytes, buffer[value_start_pos:new_pos]))
        pos = new_pos
      else:
        pos = field_decoder(buffer, new_pos, end, self, field_dict)
        if field_desc:
          self._UpdateOneofState(field_desc)
    return pos
  cls._InternalParse = InternalParse


def _AddIsInitializedMethod(message_descriptor, cls):
  """Adds the IsInitialized and FindInitializationError methods to the
  protocol message class."""

  required_fields = [field for field in message_descriptor.fields
                           if field.label == _FieldDescriptor.LABEL_REQUIRED]

  def IsInitialized(self, errors=None):
    """Checks if all required fields of a message are set.

    Args:
      errors:  A list which, if provided, will be populated with the field
               paths of all missing required fields.

    Returns:
      True iff the specified message has all required fields set.
    """

    # Performance is critical so we avoid HasField() and ListFields().

    for field in required_fields:
      if (field not in self._fields or
          (field.cpp_type == _FieldDescriptor.CPPTYPE_MESSAGE and
           not self._fields[field]._is_present_in_parent)):
        if errors is not None:
          errors.extend(self.FindInitializationErrors())
        return False

    for field, value in list(self._fields.items()):  # dict can change size!
      if field.cpp_type == _FieldDescriptor.CPPTYPE_MESSAGE:
        if field.label == _FieldDescriptor.LABEL_REPEATED:
          if (field.message_type.has_options and
              field.message_type.GetOptions().map_entry):
            continue
          for element in value:
            if not element.IsInitialized():
              if errors is not None:
                errors.extend(self.FindInitializationErrors())
              return False
        elif value._is_present_in_parent and not value.IsInitialized():
          if errors is not None:
            errors.extend(self.FindInitializationErrors())
          return False

    return True

  cls.IsInitialized = IsInitialized

  def FindInitializationErrors(self):
    """Finds required fields which are not initialized.

    Returns:
      A list of strings.  Each string is a path to an uninitialized field from
      the top-level message, e.g. "foo.bar[5].baz".
    """

    errors = []  # simplify things

    for field in required_fields:
      if not self.HasField(field.name):
        errors.append(field.name)

    for field, value in self.ListFields():
      if field.cpp_type == _FieldDescriptor.CPPTYPE_MESSAGE:
        if field.is_extension:
          name = "(%s)" % field.full_name
        else:
          name = field.name

<<<<<<< HEAD
        if field.label == _FieldDescriptor.LABEL_REPEATED:
          for i in range(len(value)):
=======
        if _IsMapField(field):
          if _IsMessageMapField(field):
            for key in value:
              element = value[key]
              prefix = "%s[%d]." % (name, key)
              sub_errors = element.FindInitializationErrors()
              errors += [prefix + error for error in sub_errors]
          else:
            # ScalarMaps can't have any initialization errors.
            pass
        elif field.label == _FieldDescriptor.LABEL_REPEATED:
          for i in xrange(len(value)):
>>>>>>> 38a56ee4
            element = value[i]
            prefix = "%s[%d]." % (name, i)
            sub_errors = element.FindInitializationErrors()
            errors += [prefix + error for error in sub_errors]
        else:
          prefix = name + "."
          sub_errors = value.FindInitializationErrors()
          errors += [prefix + error for error in sub_errors]

    return errors

  cls.FindInitializationErrors = FindInitializationErrors


def _AddMergeFromMethod(cls):
  LABEL_REPEATED = _FieldDescriptor.LABEL_REPEATED
  CPPTYPE_MESSAGE = _FieldDescriptor.CPPTYPE_MESSAGE

  def MergeFrom(self, msg):
    if not isinstance(msg, cls):
      raise TypeError(
          "Parameter to MergeFrom() must be instance of same class: "
          "expected %s got %s." % (cls.__name__, type(msg).__name__))

    assert msg is not self
    self._Modified()

    fields = self._fields

    for field, value in msg._fields.items():
      if field.label == LABEL_REPEATED:
        field_value = fields.get(field)
        if field_value is None:
          # Construct a new object to represent this field.
          field_value = field._default_constructor(self)
          fields[field] = field_value
        field_value.MergeFrom(value)
      elif field.cpp_type == CPPTYPE_MESSAGE:
        if value._is_present_in_parent:
          field_value = fields.get(field)
          if field_value is None:
            # Construct a new object to represent this field.
            field_value = field._default_constructor(self)
            fields[field] = field_value
            if field.containing_oneof:
              self._UpdateOneofState(field)
          field_value.MergeFrom(value)
      else:
        self._fields[field] = value
        if field.containing_oneof:
          self._UpdateOneofState(field)

    if msg._unknown_fields:
      if not self._unknown_fields:
        self._unknown_fields = []
      self._unknown_fields.extend(msg._unknown_fields)

  cls.MergeFrom = MergeFrom


def _AddWhichOneofMethod(message_descriptor, cls):
  def WhichOneof(self, oneof_name):
    """Returns the name of the currently set field inside a oneof, or None."""
    try:
      field = message_descriptor.oneofs_by_name[oneof_name]
    except KeyError:
      raise ValueError(
          'Protocol message has no oneof "%s" field.' % oneof_name)

    nested_field = self._oneofs.get(field, None)
    if nested_field is not None and self.HasField(nested_field.name):
      return nested_field.name
    else:
      return None

  cls.WhichOneof = WhichOneof


def _AddMessageMethods(message_descriptor, cls):
  """Adds implementations of all Message methods to cls."""
  _AddListFieldsMethod(message_descriptor, cls)
  _AddHasFieldMethod(message_descriptor, cls)
  _AddClearFieldMethod(message_descriptor, cls)
  if message_descriptor.is_extendable:
    _AddClearExtensionMethod(cls)
    _AddHasExtensionMethod(cls)
  _AddClearMethod(message_descriptor, cls)
  _AddEqualsMethod(message_descriptor, cls)
  _AddStrMethod(message_descriptor, cls)
  _AddUnicodeMethod(message_descriptor, cls)
  _AddSetListenerMethod(cls)
  _AddByteSizeMethod(message_descriptor, cls)
  _AddSerializeToStringMethod(message_descriptor, cls)
  _AddSerializePartialToStringMethod(message_descriptor, cls)
  _AddMergeFromStringMethod(message_descriptor, cls)
  _AddIsInitializedMethod(message_descriptor, cls)
  _AddMergeFromMethod(cls)
  _AddWhichOneofMethod(message_descriptor, cls)

def _AddPrivateHelperMethods(message_descriptor, cls):
  """Adds implementation of private helper methods to cls."""

  def Modified(self):
    """Sets the _cached_byte_size_dirty bit to true,
    and propagates this to our listener iff this was a state change.
    """

    # Note:  Some callers check _cached_byte_size_dirty before calling
    #   _Modified() as an extra optimization.  So, if this method is ever
    #   changed such that it does stuff even when _cached_byte_size_dirty is
    #   already true, the callers need to be updated.
    if not self._cached_byte_size_dirty:
      self._cached_byte_size_dirty = True
      self._listener_for_children.dirty = True
      self._is_present_in_parent = True
      self._listener.Modified()

  def _UpdateOneofState(self, field):
    """Sets field as the active field in its containing oneof.

    Will also delete currently active field in the oneof, if it is different
    from the argument. Does not mark the message as modified.
    """
    other_field = self._oneofs.setdefault(field.containing_oneof, field)
    if other_field is not field:
      del self._fields[other_field]
      self._oneofs[field.containing_oneof] = field

  cls._Modified = Modified
  cls.SetInParent = Modified
  cls._UpdateOneofState = _UpdateOneofState


class _Listener(object):

  """MessageListener implementation that a parent message registers with its
  child message.

  In order to support semantics like:

    foo.bar.baz.qux = 23
    assert foo.HasField('bar')

  ...child objects must have back references to their parents.
  This helper class is at the heart of this support.
  """

  def __init__(self, parent_message):
    """Args:
      parent_message: The message whose _Modified() method we should call when
        we receive Modified() messages.
    """
    # This listener establishes a back reference from a child (contained) object
    # to its parent (containing) object.  We make this a weak reference to avoid
    # creating cyclic garbage when the client finishes with the 'parent' object
    # in the tree.
    if isinstance(parent_message, weakref.ProxyType):
      self._parent_message_weakref = parent_message
    else:
      self._parent_message_weakref = weakref.proxy(parent_message)

    # As an optimization, we also indicate directly on the listener whether
    # or not the parent message is dirty.  This way we can avoid traversing
    # up the tree in the common case.
    self.dirty = False

  def Modified(self):
    if self.dirty:
      return
    try:
      # Propagate the signal to our parents iff this is the first field set.
      self._parent_message_weakref._Modified()
    except ReferenceError:
      # We can get here if a client has kept a reference to a child object,
      # and is now setting a field on it, but the child's parent has been
      # garbage-collected.  This is not an error.
      pass


class _OneofListener(_Listener):
  """Special listener implementation for setting composite oneof fields."""

  def __init__(self, parent_message, field):
    """Args:
      parent_message: The message whose _Modified() method we should call when
        we receive Modified() messages.
      field: The descriptor of the field being set in the parent message.
    """
    super(_OneofListener, self).__init__(parent_message)
    self._field = field

  def Modified(self):
    """Also updates the state of the containing oneof in the parent message."""
    try:
      self._parent_message_weakref._UpdateOneofState(self._field)
      super(_OneofListener, self).Modified()
    except ReferenceError:
      pass


# TODO(robinson): Move elsewhere?  This file is getting pretty ridiculous...
# TODO(robinson): Unify error handling of "unknown extension" crap.
# TODO(robinson): Support iteritems()-style iteration over all
# extensions with the "has" bits turned on?
class _ExtensionDict(object):

  """Dict-like container for supporting an indexable "Extensions"
  field on proto instances.

  Note that in all cases we expect extension handles to be
  FieldDescriptors.
  """

  def __init__(self, extended_message):
    """extended_message: Message instance for which we are the Extensions dict.
    """

    self._extended_message = extended_message

  def __getitem__(self, extension_handle):
    """Returns the current value of the given extension handle."""

    _VerifyExtensionHandle(self._extended_message, extension_handle)

    result = self._extended_message._fields.get(extension_handle)
    if result is not None:
      return result

    if extension_handle.label == _FieldDescriptor.LABEL_REPEATED:
      result = extension_handle._default_constructor(self._extended_message)
    elif extension_handle.cpp_type == _FieldDescriptor.CPPTYPE_MESSAGE:
      result = extension_handle.message_type._concrete_class()
      try:
        result._SetListener(self._extended_message._listener_for_children)
      except ReferenceError:
        pass
    else:
      # Singular scalar -- just return the default without inserting into the
      # dict.
      return extension_handle.default_value

    # Atomically check if another thread has preempted us and, if not, swap
    # in the new object we just created.  If someone has preempted us, we
    # take that object and discard ours.
    # WARNING:  We are relying on setdefault() being atomic.  This is true
    #   in CPython but we haven't investigated others.  This warning appears
    #   in several other locations in this file.
    result = self._extended_message._fields.setdefault(
        extension_handle, result)

    return result

  def __eq__(self, other):
    if not isinstance(other, self.__class__):
      return False

    my_fields = self._extended_message.ListFields()
    other_fields = other._extended_message.ListFields()

    # Get rid of non-extension fields.
    my_fields    = [ field for field in my_fields    if field.is_extension ]
    other_fields = [ field for field in other_fields if field.is_extension ]

    return my_fields == other_fields

  def __ne__(self, other):
    return not self == other

  def __hash__(self):
    raise TypeError('unhashable object')

  # Note that this is only meaningful for non-repeated, scalar extension
  # fields.  Note also that we may have to call _Modified() when we do
  # successfully set a field this way, to set any necssary "has" bits in the
  # ancestors of the extended message.
  def __setitem__(self, extension_handle, value):
    """If extension_handle specifies a non-repeated, scalar extension
    field, sets the value of that field.
    """

    _VerifyExtensionHandle(self._extended_message, extension_handle)

    if (extension_handle.label == _FieldDescriptor.LABEL_REPEATED or
        extension_handle.cpp_type == _FieldDescriptor.CPPTYPE_MESSAGE):
      raise TypeError(
          'Cannot assign to extension "%s" because it is a repeated or '
          'composite type.' % extension_handle.full_name)

    # It's slightly wasteful to lookup the type checker each time,
    # but we expect this to be a vanishingly uncommon case anyway.
    type_checker = type_checkers.GetTypeChecker(extension_handle)
    # pylint: disable=protected-access
    self._extended_message._fields[extension_handle] = (
        type_checker.CheckValue(value))
    self._extended_message._Modified()

  def _FindExtensionByName(self, name):
    """Tries to find a known extension with the specified name.

    Args:
      name: Extension full name.

    Returns:
      Extension field descriptor.
    """
    return self._extended_message._extensions_by_name.get(name, None)<|MERGE_RESOLUTION|>--- conflicted
+++ resolved
@@ -54,25 +54,12 @@
 
 from io import BytesIO
 import sys
-<<<<<<< HEAD
-=======
-if sys.version_info[0] < 3:
-  try:
-    from cStringIO import StringIO as BytesIO
-  except ImportError:
-    from StringIO import StringIO as BytesIO
-  import copy_reg as copyreg
-  _basestring = basestring
-else:
-  from io import BytesIO
-  import copyreg
-  _basestring = str
->>>>>>> 38a56ee4
 import struct
 import weakref
 
 import six
 import six.moves.copyreg as copyreg
+import six.string_types
 
 # We use "as" to avoid name collisions with variables.
 from google.protobuf.internal import containers
@@ -388,11 +375,7 @@
     exc = TypeError('%s for field %s.%s' % (str(exc), message_name, field_name))
 
   # re-raise possibly-amended exception with original traceback:
-<<<<<<< HEAD
   six.reraise(type(exc), exc, sys.exc_info()[2])
-=======
-  raise type(exc)(exc, sys.exc_info()[2])
->>>>>>> 38a56ee4
 
 
 def _AddInitMethod(message_descriptor, cls):
@@ -405,7 +388,7 @@
     enum_type with the same name.  If the value is not a string, it's
     returned as-is.  (No conversion or bounds-checking is done.)
     """
-    if isinstance(value, _basestring):
+    if isinstance(value, six.string_types):
       try:
         return enum_type.values_by_name[value].number
       except KeyError:
@@ -1126,10 +1109,6 @@
         else:
           name = field.name
 
-<<<<<<< HEAD
-        if field.label == _FieldDescriptor.LABEL_REPEATED:
-          for i in range(len(value)):
-=======
         if _IsMapField(field):
           if _IsMessageMapField(field):
             for key in value:
@@ -1142,7 +1121,6 @@
             pass
         elif field.label == _FieldDescriptor.LABEL_REPEATED:
           for i in xrange(len(value)):
->>>>>>> 38a56ee4
             element = value[i]
             prefix = "%s[%d]." % (name, i)
             sub_errors = element.FindInitializationErrors()
